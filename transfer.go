/*
MIT License

Copyright (c) 2017 Shinya Yagyu

Permission is hereby granted, free of charge, to any person obtaining a copy
of this software and associated documentation files (the "Software"), to deal
in the Software without restriction, including without limitation the rights
to use, copy, modify, merge, publish, distribute, sublicense, and/or sell
copies of the Software, and to permit persons to whom the Software is
furnished to do so, subject to the following conditions:

The above copyright notice and this permission notice shall be included in all
copies or substantial portions of the Software.

THE SOFTWARE IS PROVIDED "AS IS", WITHOUT WARRANTY OF ANY KIND, EXPRESS OR
IMPLIED, INCLUDING BUT NOT LIMITED TO THE WARRANTIES OF MERCHANTABILITY,
FITNESS FOR A PARTICULAR PURPOSE AND NONINFRINGEMENT. IN NO EVENT SHALL THE
AUTHORS OR COPYRIGHT HOLDERS BE LIABLE FOR ANY CLAIM, DAMAGES OR OTHER
LIABILITY, WHETHER IN AN ACTION OF CONTRACT, TORT OR OTHERWISE, ARISING FROM,
OUT OF OR IN CONNECTION WITH THE SOFTWARE OR THE USE OR OTHER DEALINGS IN THE
SOFTWARE.
*/

package giota

import (
	"errors"
	"math"
	"time"
)

// GetUsedAddress generates a new address which is not found in the tangle
// and returns its new address and used addresses.
func GetUsedAddress(api *API, seed Trytes, security int) (Address, []Address, error) {
	var all []Address
	for index := 0; ; index++ {
		adr, err := NewAddress(seed, index, security)
		if err != nil {
			return "", nil, err
		}

		r := FindTransactionsRequest{
			Addresses: []Address{adr},
		}

		resp, err := api.FindTransactions(&r)
		if err != nil {
			return "", nil, err
		}

		if len(resp.Hashes) == 0 {
			return adr, all, nil
		}

		// reached the end of the loop, so must be used address, repeat until return
		all = append(all, adr)
	}
}

// GetInputs gets all possible inputs of a seed and returns them with the total balance.
// end must be under start+500.
func GetInputs(api *API, seed Trytes, start, end int, threshold int64, security int) (Balances, error) {
	var err error
	var adrs []Address

	if start > end || end > (start+500) {
		return nil, errors.New("Invalid start/end provided")
	}

	switch {
	case end > 0:
		adrs, err = NewAddresses(seed, start, end-start, security)
	default:
		_, adrs, err = GetUsedAddress(api, seed, security)
	}

	if err != nil {
		return nil, err
	}

	return api.Balances(adrs)
}

// Transfer is the  data to be transfered by bundles.
type Transfer struct {
	Address Address
	Value   int64
	Message Trytes
	Tag     Trytes
}

const sigSize = SignatureMessageFragmentTrinarySize / 3

func addOutputs(trs []Transfer) (Bundle, []Trytes, int64) {
	var (
		bundle Bundle
		frags  []Trytes
		total  int64
	)
	for _, tr := range trs {
		nsigs := 1

		// If message longer than 2187 trytes, increase signatureMessageLength (add 2nd transaction)
		switch {
		case len(tr.Message) > sigSize:
			// Get total length, message / maxLength (2187 trytes)
			n := int(math.Floor(float64(len(tr.Message)) / sigSize))
			nsigs += n

			// While there is still a message, copy it
			for k := 0; k < n; k++ {
				var fragment Trytes
				switch {
				case k == n-1:
					fragment = tr.Message[k*sigSize:]
				default:
					fragment = tr.Message[k*sigSize : (k+1)*sigSize]
				}

				// Pad remainder of fragment
				frags = append(frags, fragment)
			}
		default:
			frags = append(frags, tr.Message)
		}

		// Add first entries to the bundle
		// Slice the address in case the user provided a checksummed one
		bundle.Add(nsigs, tr.Address, tr.Value, time.Now(), tr.Tag)

		// Sum up total value
		total += tr.Value
	}
	return bundle, frags, total
}

// AddressInfo includes an address and its infomation for signing.
type AddressInfo struct {
	Seed     Trytes
	Index    int
	Security int
}

// Address makes an Address from an AddressInfo
func (a *AddressInfo) Address() (Address, error) {
	return NewAddress(a.Seed, a.Index, a.Security)
}

<<<<<<< HEAD
// Key makes a Key from an AddressInfo
=======
// Key makes Key from address infos.
>>>>>>> 2e388589
func (a *AddressInfo) Key() (Trytes, error) {
	return NewKey(a.Seed, a.Index, a.Security)
}

func setupInputs(api *API, seed Trytes, inputs []AddressInfo, security int, total int64) (Balances, []AddressInfo, error) {
	var bals Balances
	var err error

	switch {
	case inputs == nil:
		//  Case 2: Get inputs deterministically
		//  If no inputs provided, derive the addresses from the seed and
		//  confirm that the inputs exceed the threshold

		// If inputs with enough balance
		bals, err = GetInputs(api, seed, 0, 100, total, security)
		if err != nil {
			return nil, nil, err
		}

		inputs = make([]AddressInfo, len(bals))
		for i := range bals {
			inputs[i].Index = bals[i].Index
			inputs[i].Security = security
			inputs[i].Seed = seed
		}
	default:
		//  Case 1: user provided inputs
		adrs := make([]Address, len(inputs))
		for i, ai := range inputs {
			adrs[i], err = ai.Address()
			if err != nil {
				return nil, nil, err
			}
		}

		//  Validate the inputs by calling getBalances (in call to Balances)
		bals, err = api.Balances(adrs)
		if err != nil {
			return nil, nil, err
		}
	}

	// Return not enough balance error
	if total > bals.Total() {
		return nil, nil, errors.New("Not enough balance")
	}
	return bals, inputs, nil
}

// PrepareTransfers gets an array of transfer objects as input, and then prepares
// the transfer by generating the correct bundle as well as choosing and signing the
// inputs if necessary (if it's a value transfer).
func PrepareTransfers(api *API, seed Trytes, trs []Transfer, inputs []AddressInfo, remainder Address, security int) (Bundle, error) {
	var err error

	bundle, frags, total := addOutputs(trs)

	// Get inputs if we are sending tokens
	if total <= 0 {
		// If no input required, don't sign and simply finalize the bundle
		bundle.Finalize(frags)
		return bundle, nil
	}

	bals, inputs, err := setupInputs(api, seed, inputs, security, total)
	if err != nil {
		return nil, err
	}

	err = addRemainder(api, bals, &bundle, security, remainder, seed, total)
	if err != nil {
		return nil, err
	}

	bundle.Finalize(frags)
	err = signInputs(inputs, bundle)
	return bundle, err
}

func addRemainder(api *API, in Balances, bundle *Bundle, security int, remainder Address, seed Trytes, total int64) error {
	for _, bal := range in {
		var err error

		// Add input as bundle entry
		bundle.Add(security, bal.Address, -bal.Value, time.Now(), EmptyHash)

		// If there is a remainder value add extra output to send remaining funds to
		if remain := bal.Value - total; remain > 0 {
			// If user has provided remainder address use it to send remaining funds to
			adr := remainder
			if adr == "" {
				// Generate a new Address by calling getNewAddress
				adr, _, err = GetUsedAddress(api, seed, security)
				if err != nil {
					return err
				}
			}

			// Remainder bundle entry
			bundle.Add(1, adr, remain, time.Now(), EmptyHash)
			return nil
		}

		// If multiple inputs provided, subtract the totalTransferValue by
		// the inputs balance
		if total -= bal.Value; total == 0 {
			return nil
		}
	}
	return nil
}

func signInputs(inputs []AddressInfo, bundle Bundle) error {
	//  Get the normalized bundle hash
	nHash := bundle.Hash().Normalize()

	// SIGNING OF INPUTS
	// Here we do the actual signing of the inputs. Iterate over all bundle transactions,
	// find the inputs, get the corresponding private key, and calculate signatureFragment
	for i, bd := range bundle {
		if bd.Value >= 0 {
			continue
		}

		// Get the corresponding keyIndex and security of the address
		var ai AddressInfo
		for _, in := range inputs {
			adr, err := in.Address()
			if err != nil {
				return err
			}

			if adr == bd.Address {
				ai = in
				break
			}
		}
<<<<<<< HEAD

		// Get corresponding private key of the address
=======
		// Get corresponding private key of address
>>>>>>> 2e388589
		key, err := ai.Key()
		if err != nil {
			return err
		}
<<<<<<< HEAD

		// Calculate the new signatureFragment with the first bundle fragment
=======
		//  Calculate the new signatureFragment with the first bundle fragment
>>>>>>> 2e388589
		bundle[i].SignatureMessageFragment = Sign(nHash[:27], key[:6561/3])

		// if user chooses higher than 27-tryte security
		// for each security level, add an additional signature
		for j := 1; j < ai.Security; j++ {
			//  Because the signature is > 2187 trytes, we need to find the subsequent
			// transaction to add the remainder of the signature same address as well
			// as value = 0 (as we already spent the input)
			if bundle[i+j].Address == bd.Address && bundle[i+j].Value == 0 {
				//  Calculate the new signature
				nfrag := Sign(nHash[(j%3)*27:(j%3)*27+27], key[6561*j/3:(j+1)*6561/3])
				//  Convert signature to trytes and assign it again to this bundle entry
				bundle[i+j].SignatureMessageFragment = nfrag
			}
		}
	}
	return nil
}

func doPow(tra *GetTransactionsToApproveResponse, depth int64, trytes []Transaction, mwm int64, pow PowFunc) error {
	var prev Trytes
	var err error
	for i := len(trytes) - 1; i >= 0; i-- {
		switch {
		case i == len(trytes)-1:
			trytes[i].TrunkTransaction = tra.TrunkTransaction
			trytes[i].BranchTransaction = tra.BranchTransaction
		default:
			trytes[i].TrunkTransaction = prev
			trytes[i].BranchTransaction = tra.TrunkTransaction
		}

		trytes[i].Nonce, err = pow(trytes[i].Trytes(), int(mwm))
		if err != nil {
			return err
		}

		prev = trytes[i].Hash()
	}
	return nil
}

// SendTrytes does attachToTangle and finally, it broadcasts the transactions.
func SendTrytes(api *API, depth int64, trytes []Transaction, mwm int64, pow PowFunc) error {
	tra, err := api.GetTransactionsToApprove(depth)
	if err != nil {
		return err
	}

	switch {
	case pow == nil:
		at := AttachToTangleRequest{
			TrunkTransaction:   tra.TrunkTransaction,
			BranchTransaction:  tra.BranchTransaction,
			MinWeightMagnitude: mwm,
			Trytes:             trytes,
		}

		// attach to tangle - do pow
		attached, err := api.AttachToTangle(&at)
		if err != nil {
			return err
		}

		trytes = attached.Trytes
	default:
		err := doPow(tra, depth, trytes, mwm, pow)
		if err != nil {
			return err
		}
	}

	// Broadcast and store tx
	return api.BroadcastTransactions(trytes)
}

// Send sends tokens. If you need to do pow locally, you must specifiy pow func,
// otherwise this calls the AttachToTangle API
func Send(api *API, seed Trytes, security int, trs []Transfer, mwm int64, pow PowFunc) (Bundle, error) {
	bd, err := PrepareTransfers(api, seed, trs, nil, "", security)
	if err != nil {
		return nil, err
	}

	err = SendTrytes(api, Depth, []Transaction(bd), mwm, pow)
	return bd, err
}<|MERGE_RESOLUTION|>--- conflicted
+++ resolved
@@ -147,11 +147,7 @@
 	return NewAddress(a.Seed, a.Index, a.Security)
 }
 
-<<<<<<< HEAD
 // Key makes a Key from an AddressInfo
-=======
-// Key makes Key from address infos.
->>>>>>> 2e388589
 func (a *AddressInfo) Key() (Trytes, error) {
 	return NewKey(a.Seed, a.Index, a.Security)
 }
@@ -290,22 +286,14 @@
 				break
 			}
 		}
-<<<<<<< HEAD
-
+    
 		// Get corresponding private key of the address
-=======
-		// Get corresponding private key of address
->>>>>>> 2e388589
 		key, err := ai.Key()
 		if err != nil {
 			return err
 		}
-<<<<<<< HEAD
 
 		// Calculate the new signatureFragment with the first bundle fragment
-=======
-		//  Calculate the new signatureFragment with the first bundle fragment
->>>>>>> 2e388589
 		bundle[i].SignatureMessageFragment = Sign(nHash[:27], key[:6561/3])
 
 		// if user chooses higher than 27-tryte security
